--- conflicted
+++ resolved
@@ -4,6 +4,12 @@
 import { Play, Pause, RotateCw, FileDown, Loader2, TriangleAlert } from "lucide-react";
 import { Typography } from "@mui/material";
 import { stringify } from "querystring";
+import summaryData from "./summary.json";
+
+function getLinkFromTitle(title: string): string | null {
+  const entry = summaryData.find((item) => item.Title === title);
+  return entry?.Link ?? null;
+}
 import summaryData from "./summary.json";
 
 function getLinkFromTitle(title: string): string | null {
@@ -147,6 +153,7 @@
   const [playing, setPlaying] = useState<boolean>(true);
   const [speed, setSpeed] = useState<number>(msPerChar);
   const [link, setLink] = useState<string>("");
+  const [link, setLink] = useState<string>("");
   const [summary, setSummary] = useState<string>("");
 
   let response_working = {};
@@ -192,6 +199,8 @@
         if (!cancelled) setLoading(false); // hide loader
       });
 
+      const dynamicLink = getLinkFromTitle(title);
+      setLink(dynamicLink ?? "https://scholar.google.com");
       const dynamicLink = getLinkFromTitle(title);
       setLink(dynamicLink ?? "https://scholar.google.com");
     return () => {
@@ -477,7 +486,6 @@
 
       </div>
 
-<<<<<<< HEAD
       {/* Fixed bottom button */}
       {title && (
         <a
@@ -500,9 +508,6 @@
           Open Article
         </a>
       )}
-=======
-    
->>>>>>> f7526014
 
       {/* Optional footer */}
       {footerTip && (
