// SimpleTimeline.tsx
import * as React from "react";
import { Box, Typography, IconButton, Paper } from "@mui/material";
import LinkIcon from "@mui/icons-material/Link";
import { Pub } from "./mainView";

export type Item = {
  Title: string;
  Link: string;
  pmc_id: string;
  pmid: string;
  AU: string;
  DP: string; // YYYY-MM-DD preferred
  AB: string;
};

type Props = {
  items: Pub[];
  pxPerDay?: number;
  minHeight?: number;
  maxHeight?: number;
  padY?: number;
  gutter?: number;
  dotSize?: number;
  alternateLabels?: boolean;
  align?: "left" | "center" | "right";
  plUnits?: number;
  offsetPx?: number;
  minGapPx?: number;
  labelBlockPx?: number;
  heightPx?: number;
  onClick?: (item: Pub) => void;
};

const clamp = (v: number, lo: number, hi: number) => Math.max(lo, Math.min(hi, v));

const parseDateStable = (s: string) =>
  /^\d{4}-\d{2}-\d{2}$/.test(s)
    ? (() => {
        const [y, m, d] = s.split("-").map(Number);
        return new Date(Date.UTC(y, m - 1, d));
      })()
    : new Date(s);

const fmtDate = new Intl.DateTimeFormat("en-CA", {
  timeZone: "UTC",
  year: "numeric",
  month: "short",
  day: "2-digit",
});

export default function SimpleTimeline({
  items,
  pxPerDay = 16,
  minHeight = 360,
  maxHeight = 2400,
  padY = 32,
  gutter = 24,
  dotSize = 10,
  alternateLabels = false,
  align = "left",
  plUnits = 0,
  offsetPx = 0,
  minGapPx = 28,
  labelBlockPx = 80,
  heightPx,
}: Props) {
  const data = React.useMemo(
    () =>
      [...items]
        .map((i) => ({ ...i, date: parseDateStable(i.DP) }))
        .sort((a, b) => a.date.getTime() - b.date.getTime()),
    [items]
  );

  const { spanDays, contentHeight } = React.useMemo(() => {
    if (!data.length) return { spanDays: 1, contentHeight: heightPx ?? minHeight };
    const t0 = data[0].date.getTime();
    const t1 = data[data.length - 1].date.getTime();
    const days = Math.max(1, (t1 - t0) / 86_400_000);

    if (typeof heightPx === "number") return { spanDays: days, contentHeight: heightPx };

    const auto = Math.round(days * pxPerDay) + padY * 2;
    return { spanDays: days, contentHeight: clamp(auto, minHeight, maxHeight) };
  }, [data, pxPerDay, padY, minHeight, maxHeight, heightPx]);

  const positions = React.useMemo(() => {
    if (!data.length) return [] as number[];
    const railSpan = contentHeight - padY * 2;
    const t0 = data[0].date.getTime();
    let ys =
      spanDays <= 0
        ? data.map((_, i) => padY + (railSpan * i) / Math.max(1, data.length - 1))
        : data.map(
            (d) => padY + (((d.date.getTime() - t0) / 86_400_000) / spanDays) * railSpan
          );

    const requiredGap = Math.max(minGapPx, labelBlockPx);
    for (let i = 1; i < ys.length; i++) {
      if (ys[i] - ys[i - 1] < requiredGap) ys[i] = ys[i - 1] + requiredGap;
    }

    const end = padY + railSpan;
    if ((ys[ys.length - 1] ?? padY) > end && ys.length > 1) {
      const y0 = ys[0];
      const yN = ys[ys.length - 1];
      const denom = Math.max(1, yN - y0);
      for (let i = 0; i < ys.length; i++) {
        const t = (ys[i] - y0) / denom;
        ys[i] = padY + t * railSpan;
      }
    }
    return ys;
  }, [data, spanDays, contentHeight, padY, minGapPx, labelBlockPx]);

  const justify =
    align === "left" ? "flex-start" : align === "right" ? "flex-end" : "center";

  return (
    <Box sx={{ display: "flex", justifyContent: justify, pl: plUnits, py: 3 }}>
      <Box
        sx={{
          position: "relative",
          width: 720,
          maxWidth: "100%",
          height: contentHeight,
          left: offsetPx,
        }}
      >
        {/* Rail */}
        <Box sx={{ position: "absolute", top: 0, bottom: 0, width: 2, bgcolor: "divider" }} />

        {/* Events */}
        {data.map((it, i) => {
          const y = positions[i] ?? 0;
          const placeLeft = alternateLabels && i % 2 === 1;
          const boxSide = placeLeft ? "left" : "right";
          const labelX = placeLeft ? gutter - 12 : gutter + 12;
          const labelTransform = placeLeft ? "translate(-100%, -50%)" : "translateY(-50%)";

          return (
            <React.Fragment key={`${it.pmc_id}-${i}`}>
              {/* Dot */}
              <Box
<<<<<<< HEAD
=======
                onMouseEnter={enter(i)}
                onMouseLeave={leave}
                onClick={() => onClick && onClick(it)}
>>>>>>> 226a2f8b
                sx={{
                  position: "absolute",
                  left: gutter,
                  top: y,
                  width: dotSize,
                  height: dotSize,
                  borderRadius: "50%",
                  bgcolor: "text.primary",
                  boxShadow: 1,
                  transform: "translate(-50%, -50%)",
                }}
              />

              {/* Label Box */}
              <Paper
                variant="outlined"
                sx={{
                  position: "absolute",
                  left: labelX,
                  top: y,
                  transform: labelTransform,
                  p: 1.2,
                  pr: 2.2,
                  backgroundColor: (theme) =>
                    theme.palette.mode === "dark"
                      ? theme.palette.grey[900]
                      : theme.palette.grey[100],
                  borderColor: "divider",
                  borderRadius: 2,
                  minWidth: 220,
                  maxWidth: 400,
                  boxShadow: 1,
                  "&::before": {
                    content: '""',
                    position: "absolute",
                    top: "50%",
                    [boxSide]: "-8px",
                    width: 0,
                    height: 0,
                    borderTop: "6px solid transparent",
                    borderBottom: "6px solid transparent",
                    borderRight: placeLeft ? "8px solid" : undefined,
                    borderLeft: !placeLeft ? "8px solid" : undefined,
                    borderRightColor: placeLeft ? "divider" : undefined,
                    borderLeftColor: !placeLeft ? "divider" : undefined,
                    transform: "translateY(-50%)",
                  },
                }}
              >
                {/* Date */}
                <Typography variant="caption" color="text.secondary" sx={{ display: "block" }}>
                  <span suppressHydrationWarning>{fmtDate.format(it.date)}</span>
                </Typography>

                {/* Title + Link */}
                <Box sx={{ display: "flex", alignItems: "center", gap: 0.5 }}>
                  <Typography
                    variant="body2"
                    sx={{
                      fontWeight: 600,
                      color: "#ffffff", // white title text
                      flexGrow: 1,
                      overflow: "hidden",
                      textOverflow: "ellipsis",
                      whiteSpace: "nowrap",
                    }}
                    title={it.Title}
                  >
                    {it.Title}
                  </Typography>
                  {it.Link && (
                    <IconButton
                      size="small"
                      href={it.Link}
                      target="_blank"
                      rel="noreferrer"
                      sx={{ color: "primary.main" }}
                    >
                      <LinkIcon fontSize="small" />
                    </IconButton>
                  )}
                </Box>

                {/* Authors */}
                {it.AU && (
                  <Typography
                    variant="caption"
                    color="text.secondary"
                    sx={{
                      display: "block",
                      overflow: "hidden",
                      textOverflow: "ellipsis",
                      whiteSpace: "nowrap",
                    }}
                    title={it.AU}
                  >
                    {it.AU}
                  </Typography>
                )}
              </Paper>
            </React.Fragment>
          );
        })}
      </Box>
    </Box>
  );
}<|MERGE_RESOLUTION|>--- conflicted
+++ resolved
@@ -29,7 +29,6 @@
   minGapPx?: number;
   labelBlockPx?: number;
   heightPx?: number;
-  onClick?: (item: Pub) => void;
 };
 
 const clamp = (v: number, lo: number, hi: number) => Math.max(lo, Math.min(hi, v));
@@ -143,12 +142,6 @@
             <React.Fragment key={`${it.pmc_id}-${i}`}>
               {/* Dot */}
               <Box
-<<<<<<< HEAD
-=======
-                onMouseEnter={enter(i)}
-                onMouseLeave={leave}
-                onClick={() => onClick && onClick(it)}
->>>>>>> 226a2f8b
                 sx={{
                   position: "absolute",
                   left: gutter,
